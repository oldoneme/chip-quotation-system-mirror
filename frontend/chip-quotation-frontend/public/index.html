--- conflicted
+++ resolved
@@ -24,237 +24,6 @@
     <noscript>You need to enable JavaScript to run this app.</noscript>
     <div id="root"></div>
     
-<<<<<<< HEAD
-    <!-- 移动端性能优化和企业微信认证脚本 -->
-    <script>
-    (function() {
-        // 添加移动端加载优化
-        if ('serviceWorker' in navigator && 'caches' in window) {
-            // 简单的缓存策略，避免重复加载
-            caches.keys().then(names => {
-                if (names.length > 3) {
-                    // 清理旧缓存
-                    names.slice(3).forEach(name => caches.delete(name));
-                }
-            });
-        }
-        
-        console.log('🔥 认证重定向脚本已加载');
-        
-        // 增强的企业微信环境检测
-        const userAgent = window.navigator.userAgent.toLowerCase();
-        const urlParams = new URLSearchParams(window.location.search);
-        
-        const isWeWorkEnvironment = userAgent.includes('wxwork') || 
-                                   userAgent.includes('micromessenger') ||
-                                   userAgent.includes('wecom') ||
-                                   document.referrer.includes('weixin.qq.com') ||
-                                   document.referrer.includes('work.weixin.qq.com') ||
-                                   sessionStorage.getItem('wework_authenticated') === 'true' ||
-                                   urlParams.get('from') === 'wecom';
-        
-        const debugMode = urlParams.get('debug') === 'true' || 
-                         urlParams.get('dev') === 'true' ||
-                         window.location.hostname === 'localhost' ||
-                         window.location.port === '3000' ||
-                         sessionStorage.getItem('debug_mode_enabled') === 'true';
-        
-        // 移动端检测
-        const isMobile = /android|iphone|ipad|ipod|blackberry|iemobile|opera mini/i.test(userAgent);
-        
-        // 企业微信移动端特殊处理
-        if (isWeWorkEnvironment && isMobile) {
-            console.log('📱 检测到企业微信移动端环境');
-            sessionStorage.setItem('wework_mobile', 'true');
-            
-            // 移动端添加视口优化
-            const viewport = document.querySelector('meta[name="viewport"]');
-            if (viewport) {
-                viewport.content = 'width=device-width, initial-scale=1, maximum-scale=1, user-scalable=no, viewport-fit=cover';
-            }
-        }
-        
-        if (debugMode) {
-            console.log('🛠️ 检测到调试模式，跳过认证检查');
-            console.log('💡 调试模式提示：');
-            console.log('   - 在URL添加 ?debug=true 启用调试模式');
-            console.log('   - localhost访问自动启用调试模式');
-            console.log('   - 调试模式下不会自动重定向认证');
-            
-            // 添加调试信息到页面
-            setTimeout(() => {
-                const debugInfo = document.createElement('div');
-                debugInfo.style.cssText = `
-                    position: fixed; top: 0; left: 0; right: 0; 
-                    background: #ff6b35; color: white; padding: 8px; 
-                    font-size: 12px; text-align: center; z-index: 9999;
-                    font-family: monospace;
-                `;
-                debugInfo.innerHTML = '🛠️ 开发调试模式 - 认证已跳过 | 添加 ?debug=false 恢复认证';
-                document.body.appendChild(debugInfo);
-            }, 1000);
-            
-            return; // 跳过认证检查
-        }
-        
-        // 企业微信环境标记
-        if (isWeWorkEnvironment) {
-            console.log('🏢 检测到企业微信环境，执行认证检查');
-            sessionStorage.setItem('wework_authenticated', 'true');
-        }
-        
-        // 检查是否已经在认证相关页面或管理员页面，避免无限循环
-        if (window.location.pathname.startsWith('/auth') || 
-            window.location.pathname.includes('/test-auth') ||
-            window.location.pathname.startsWith('/api/admin')) {
-            console.log('已在认证页面或管理员页面，跳过检查');
-            return;
-        }
-        
-        // 移动端显示加载提示
-        if (isMobile) {
-            const loadingDiv = document.createElement('div');
-            loadingDiv.id = 'mobile-loading';
-            loadingDiv.style.cssText = `
-                position: fixed; top: 50%; left: 50%; transform: translate(-50%, -50%);
-                background: rgba(255,255,255,0.9); padding: 20px; border-radius: 8px;
-                box-shadow: 0 4px 12px rgba(0,0,0,0.2); z-index: 10000;
-                font-size: 14px; color: #666; text-align: center;
-                font-family: -apple-system, BlinkMacSystemFont, sans-serif;
-            `;
-            loadingDiv.innerHTML = '正在加载芯片测试报价系统...<br><small>请稍候</small>';
-            document.body.appendChild(loadingDiv);
-            
-            // 30秒后移除加载提示
-            setTimeout(() => {
-                const loading = document.getElementById('mobile-loading');
-                if (loading) loading.remove();
-            }, 30000);
-        }
-        
-        // 认证检查
-        console.log('🔐 执行认证状态检查...');
-        
-        // 检查是否有认证失败的标记
-        const authFailCount = parseInt(sessionStorage.getItem('auth_fail_count') || '0');
-        
-        if (authFailCount >= 3) {
-            console.warn('🚫 检测到多次认证失败，启用调试模式');
-            const loading = document.getElementById('mobile-loading');
-            if (loading) {
-                loading.innerHTML = '认证服务异常<br><small>已启用调试模式</small>';
-                setTimeout(() => loading.remove(), 2000);
-            }
-            
-            // 清除认证失败计数
-            sessionStorage.removeItem('auth_fail_count');
-            sessionStorage.setItem('debug_mode_enabled', 'true');
-            return;
-        }
-        
-        // 增加超时处理
-        const authTimeout = setTimeout(() => {
-            console.warn('认证检查超时');
-            const newFailCount = authFailCount + 1;
-            sessionStorage.setItem('auth_fail_count', newFailCount.toString());
-            
-            if (newFailCount >= 3) {
-                console.log('多次超时，启用调试模式');
-                sessionStorage.setItem('debug_mode_enabled', 'true');
-                location.reload();
-            } else {
-                window.location.href = '/auth/login';
-            }
-        }, 8000); // 8秒超时
-        
-        fetch('/api/me', { 
-            credentials: 'include',
-            headers: {
-                'Cache-Control': 'no-cache',
-                'X-Requested-With': 'XMLHttpRequest'
-            }
-        })
-        .then(response => {
-            clearTimeout(authTimeout);
-            console.log('认证状态检查:', response.status);
-            
-            if (response.status === 401) {
-                const newFailCount = authFailCount + 1;
-                console.log(`用户未认证 (${newFailCount}/3)`);
-                
-                if (newFailCount >= 3) {
-                    console.log('多次认证失败，启用调试模式');
-                    sessionStorage.setItem('debug_mode_enabled', 'true');
-                    sessionStorage.removeItem('auth_fail_count');
-                    location.reload();
-                    return;
-                }
-                
-                sessionStorage.setItem('auth_fail_count', newFailCount.toString());
-                
-                // 企业微信环境下，添加特殊参数
-                const loginUrl = isWeWorkEnvironment 
-                    ? '/auth/login?from=wecom&mobile=' + (isMobile ? '1' : '0')
-                    : '/auth/login';
-                window.location.href = loginUrl;
-            } else {
-                console.log('用户已认证，继续正常加载');
-                // 清除认证失败计数
-                sessionStorage.removeItem('auth_fail_count');
-                
-                // 移除移动端加载提示
-                const loading = document.getElementById('mobile-loading');
-                if (loading) loading.remove();
-                
-                // 认证成功，清除尝试标记
-                if (isWeWorkEnvironment) {
-                    sessionStorage.removeItem('wework_auth_attempted');
-                }
-            }
-        })
-        .catch(error => {
-            clearTimeout(authTimeout);
-            console.error('认证检查失败:', error);
-            
-            const newFailCount = authFailCount + 1;
-            sessionStorage.setItem('auth_fail_count', newFailCount.toString());
-            
-            // 网络错误时的处理
-            if (isMobile) {
-                const loading = document.getElementById('mobile-loading');
-                if (loading) {
-                    if (newFailCount >= 3) {
-                        loading.innerHTML = '认证服务异常<br><small>启用调试模式中...</small>';
-                        setTimeout(() => {
-                            sessionStorage.setItem('debug_mode_enabled', 'true');
-                            sessionStorage.removeItem('auth_fail_count');
-                            location.reload();
-                        }, 2000);
-                        return;
-                    } else {
-                        loading.innerHTML = `网络连接异常 (${newFailCount}/3)<br><small>正在重试...</small>`;
-                    }
-                }
-            }
-            
-            if (newFailCount >= 3) {
-                console.log('多次网络错误，启用调试模式');
-                sessionStorage.setItem('debug_mode_enabled', 'true');
-                sessionStorage.removeItem('auth_fail_count');
-                location.reload();
-            } else {
-                setTimeout(() => {
-                    const loginUrl = isWeWorkEnvironment 
-                        ? '/auth/login?from=wecom&mobile=' + (isMobile ? '1' : '0')
-                        : '/auth/login';
-                    window.location.href = loginUrl;
-                }, 3000);
-            }
-        });
-    })();
-    </script>
-=======
->>>>>>> 65763442
     <!--
       This HTML file is a template.
       If you open it directly in the browser, you will see an empty page.

import sys
import os
import hashlib
import base64
import struct
import time
import random
import xml.etree.ElementTree as ET
import subprocess
import datetime
import pathlib
import re
from typing import Optional
from urllib.parse import urlencode, urlunparse

# 设置环境变量供认证模块使用（必须在导入之前设置）
os.environ["WECOM_CORP_ID"] = "ww3bf2288344490c5c"
os.environ["WECOM_AGENT_ID"] = "1000029" 
os.environ["WECOM_CORP_SECRET"] = "Q_JcyrQIsTcBJON2S3JPFqTvrjVi-zHJDXFVQ2pYqNg"

# Add the project root directory to the path
project_root = os.path.dirname(os.path.dirname(os.path.abspath(__file__)))
sys.path.insert(0, project_root)

# 1) 确定当前版本标识（进程生命周期内稳定）
def _get_current_version() -> str:
    # 1) 环境指定
    v = os.getenv("APP_VERSION")
    if v:
        return v

    # 2) git 短 SHA（若部署环境有 .git）
    try:
        sha = subprocess.check_output(["git", "rev-parse", "--short", "HEAD"], stderr=subprocess.DEVNULL).decode().strip()
        if sha:
            return sha
    except Exception:
        pass

    # 3) 时间戳兜底
    return datetime.datetime.utcnow().strftime("%Y%m%d%H%M%S")

APP_VERSION = _get_current_version()
print(f"🚀 启动应用，当前版本: {APP_VERSION}")

# 企业微信缓存解决方案配置
PUBLIC_DIR = pathlib.Path(os.path.join(os.path.dirname(__file__), "..", "static")).resolve()
INDEX_FILE = PUBLIC_DIR / "index.html"
WEWORK_UA_KEYS = ("wxwork", "wecom")
VERSION_PREFIX = f"/v/{APP_VERSION}"

def is_wework(req) -> bool:
    """检测是否是企业微信 WebView"""
    ua = (req.headers.get("user-agent") or "").lower()
    return any(k in ua for k in WEWORK_UA_KEYS)

def is_html_nav(req) -> bool:
    """判断是否为HTML导航请求"""
    p = req.url.path
    if (p.startswith("/static/") or p.startswith("/assets/") or p.startswith("/api/") or 
        p.startswith("/__") or p.startswith("/wecom/") or p.startswith("/auth/") or 
        p.startswith("/admin/") or p.startswith("/launch") or p.startswith("/clear-cache") or
        p.startswith("/dashboard") or p.startswith("/test-") or p.startswith("/cache-test")):
        return False
    accept = req.headers.get("accept", "")
    has_ext = pathlib.Path(p).suffix != ""
    return ("text/html" in accept) or (p == "/") or (not has_ext) or p.endswith(".html")

from fastapi import FastAPI, Query, HTTPException, Response, Request
from fastapi.middleware.cors import CORSMiddleware
<<<<<<< HEAD
from fastapi.staticfiles import StaticFiles
=======
from fastapi.responses import JSONResponse, RedirectResponse, FileResponse
>>>>>>> 65763442
from pydantic import ValidationError
from Crypto.Cipher import AES
from starlette.requests import Request as StarletteRequest

# 3) HTML导航识别工具函数
HTML_EXTS = {".html", ""}

def is_html_navigation(req: StarletteRequest) -> bool:
    """
    判定是否是 HTML 导航请求：
    - Accept 含 text/html 或 mode==navigate
    - 路径没有扩展名或以 .html 结尾
    - 排除典型 API/静态资源/管理页面前缀
    """
    p = req.url.path
    # 扩展名
    import os
    ext = os.path.splitext(p)[1].lower()

    # 排除不应该重定向的路径
    excluded_paths = [
        "/static/", "/assets/", "/api/", "/__", 
        "/admin/", "/auth/", "/wecom/", "/dashboard", "/test-"
    ]
    
    if any(p.startswith(path) for path in excluded_paths):
        return False

    accept = req.headers.get("accept", "")
    if "text/html" in accept or ext in HTML_EXTS or p == "/":
        return True
    return False
from app.database import engine, Base
from app.api.v1.api import api_router
from app.auth_routes import router as auth_router
from app.admin_routes import router as admin_router
<<<<<<< HEAD
from app.admin_management import router as admin_management_router
=======
>>>>>>> 65763442
from app.core.config import settings
from app.core.logging import setup_logging
from app.core.exceptions import (
    APIException,
    api_exception_handler,
    validation_exception_handler,
    general_exception_handler
)
from app.wecom_message_handler import MessageHandler
from app.wecom_crypto import encrypt_msg, decrypt_msg, generate_signature, verify_signature

# 设置日志
logger = setup_logging()

# Create database tables
Base.metadata.create_all(bind=engine)

app = FastAPI(
    title=settings.APP_NAME,
    version=settings.APP_VERSION,
    debug=settings.DEBUG,
    docs_url="/docs",
    redoc_url="/redoc",
    openapi_url="/openapi.json"
)

# 添加异常处理器
app.add_exception_handler(APIException, api_exception_handler)
app.add_exception_handler(ValidationError, validation_exception_handler)
app.add_exception_handler(Exception, general_exception_handler)

# 添加CORS中间件
app.add_middleware(
    CORSMiddleware,
    allow_origins=settings.BACKEND_CORS_ORIGINS,
    allow_credentials=True,
    allow_methods=["GET", "POST", "PUT", "DELETE", "OPTIONS"],
    allow_headers=["*"],
)


app.include_router(api_router, prefix=settings.API_V1_STR)
app.include_router(auth_router)
app.include_router(admin_router)
<<<<<<< HEAD
app.include_router(admin_management_router)

# 配置静态文件服务 (必须在所有API路由之后)
static_dir = os.path.join(os.path.dirname(__file__), "..", "static")
if os.path.exists(static_dir):
    app.mount("/static", StaticFiles(directory=static_dir), name="static")
    # 为SPA应用提供fallback路由
    from fastapi.responses import FileResponse
    
    @app.get("/{full_path:path}")
    async def serve_spa(full_path: str):
        # 排除API路径和特殊路径
        if full_path.startswith("api/") or full_path.startswith("auth/") or full_path.startswith("admin/") or full_path == "user-management":
            raise HTTPException(status_code=404, detail="Not found")
        
        # 检查静态文件是否存在
        file_path = os.path.join(static_dir, full_path)
        if os.path.isfile(file_path):
            return FileResponse(file_path)
        
        # 否则返回index.html (SPA fallback)
        index_path = os.path.join(static_dir, "index.html")
        if os.path.exists(index_path):
            return FileResponse(index_path)
        
        raise HTTPException(status_code=404, detail="Not found")
=======
>>>>>>> 65763442

# 企业微信配置
WECOM_TOKEN = os.getenv("WECOM_TOKEN", "")
WECOM_AES_KEY = os.getenv("WECOM_AES_KEY", "")
WECOM_CORP_ID = os.getenv("WECOM_CORP_ID", "")


def pkcs7_unpad(data: bytes) -> bytes:
    """移除 PKCS#7 填充"""
    padding_len = data[-1]
    if padding_len < 1 or padding_len > 32:
        raise ValueError("Invalid PKCS#7 padding")
    return data[:-padding_len]

def verify_signature(token: str, timestamp: str, nonce: str, encrypt_msg: str, msg_signature: str) -> bool:
    """验证签名"""
    sorted_params = sorted([token, timestamp, nonce, encrypt_msg])
    sha1_str = ''.join(sorted_params)
    hash_obj = hashlib.sha1(sha1_str.encode('utf-8'))
    calculated_signature = hash_obj.hexdigest()
    return calculated_signature == msg_signature

def decrypt_msg(encrypted_msg: str, aes_key: str) -> tuple[str, str]:
    """
    解密消息
    返回: (明文消息, 发送方CorpID)
    """
    # Base64解码
    encrypted_data = base64.b64decode(encrypted_msg)
    
    # 准备AES密钥和IV
    aes_key_bytes = base64.b64decode(aes_key + '=')
    iv = aes_key_bytes[:16]
    
    # AES解密
    cipher = AES.new(aes_key_bytes, AES.MODE_CBC, iv)
    decrypted_data = cipher.decrypt(encrypted_data)
    
    # 去除PKCS#7填充
    decrypted_data = pkcs7_unpad(decrypted_data)
    
    # 解析明文结构：16字节随机字符串 + 4字节网络序消息长度 + 消息内容 + CorpID
    # 跳过前16字节随机字符串
    msg_len_bytes = decrypted_data[16:20]
    msg_len = struct.unpack('>I', msg_len_bytes)[0]
    
    # 提取消息内容
    msg_start = 20
    msg_end = msg_start + msg_len
    msg_content = decrypted_data[msg_start:msg_end].decode('utf-8')
    
    # 提取CorpID
    corp_id = decrypted_data[msg_end:].decode('utf-8')
    
    return msg_content, corp_id

@app.get("/wecom/callback")
async def wecom_callback_verify(
    msg_signature: Optional[str] = Query(None),
    timestamp: Optional[str] = Query(None),
    nonce: Optional[str] = Query(None),
    echostr: Optional[str] = Query(None)
):
    """企业微信回调URL验证"""
    logger.info(f"GET /wecom/callback - msg_signature: {msg_signature}, timestamp: {timestamp}, nonce: {nonce}, echostr: {echostr}")
    
    # 检查必需参数
    if not all([msg_signature, timestamp, nonce, echostr]):
        logger.error("Missing required parameters")
        raise HTTPException(status_code=400, detail="Missing required parameters")
    
    # 验证签名
    if not verify_signature(WECOM_TOKEN, timestamp, nonce, echostr, msg_signature):
        logger.error("Signature verification failed")
        raise HTTPException(status_code=403, detail="Signature verification failed")
    
    try:
        # 解密echostr
        plaintext, corp_id = decrypt_msg(echostr, WECOM_AES_KEY)
        
        # 验证CorpID
        if corp_id != WECOM_CORP_ID:
            logger.error(f"CorpID mismatch: expected {WECOM_CORP_ID}, got {corp_id}")
            raise HTTPException(status_code=400, detail="CorpID mismatch")
        
        logger.info(f"Successfully verified and decrypted echostr: {plaintext}")
        return Response(content=plaintext, media_type="text/plain")
    
    except Exception as e:
        logger.error(f"Decryption failed: {str(e)}")
        raise HTTPException(status_code=400, detail=f"Decryption failed: {str(e)}")

@app.post("/wecom/callback")
async def wecom_callback_event(
    request: Request,
    msg_signature: Optional[str] = Query(None),
    timestamp: Optional[str] = Query(None),
    nonce: Optional[str] = Query(None)
):
    """企业微信事件回调"""
    logger.info(f"POST /wecom/callback - msg_signature: {msg_signature}, timestamp: {timestamp}, nonce: {nonce}")
    
    # 检查必需参数
    if not all([msg_signature, timestamp, nonce]):
        logger.error("Missing required parameters")
        raise HTTPException(status_code=400, detail="Missing required parameters")
    
    try:
        # 读取请求体
        body = await request.body()
        body_str = body.decode('utf-8')
        logger.info(f"Request body: {body_str}")
        
        # 解析XML
        root = ET.fromstring(body_str)
        
        # 获取Encrypt字段（支持CDATA和非CDATA）
        encrypt_elem = root.find('Encrypt')
        if encrypt_elem is None:
            logger.error("Missing Encrypt field in XML")
            raise HTTPException(status_code=400, detail="Missing Encrypt field")
        
        encrypted_msg = encrypt_elem.text.strip()
        
        # 验证签名
        if not verify_signature(WECOM_TOKEN, timestamp, nonce, encrypted_msg, msg_signature):
            logger.error("Signature verification failed")
            raise HTTPException(status_code=403, detail="Signature verification failed")
        
        # 解密消息
        plaintext_xml, corp_id = decrypt_msg(encrypted_msg, WECOM_AES_KEY)
        
        # 验证CorpID
        if corp_id != WECOM_CORP_ID:
            logger.error(f"CorpID mismatch: expected {WECOM_CORP_ID}, got {corp_id}")
            raise HTTPException(status_code=400, detail="CorpID mismatch")
        
        # 打印解密后的XML
        logger.info(f"Decrypted XML:\n{plaintext_xml}")
        
        # 处理消息并生成回复
        handler = MessageHandler(WECOM_CORP_ID)
        reply_xml = handler.process_message(plaintext_xml)
        
        # 加密回复消息
        encrypted_reply = encrypt_msg(reply_xml, WECOM_AES_KEY, WECOM_CORP_ID)
        
        # 生成签名
        reply_nonce = str(random.randint(100000000, 999999999))
        reply_timestamp = str(int(time.time()))
        reply_signature = generate_signature(WECOM_TOKEN, reply_timestamp, reply_nonce, encrypted_reply)
        
        # 构造加密的回复XML
        response_xml = f"""<xml>
    <Encrypt><![CDATA[{encrypted_reply}]]></Encrypt>
    <MsgSignature><![CDATA[{reply_signature}]]></MsgSignature>
    <TimeStamp>{reply_timestamp}</TimeStamp>
    <Nonce><![CDATA[{reply_nonce}]]></Nonce>
</xml>"""
        
        logger.info(f"Sending encrypted reply")
        return Response(content=response_xml, media_type="application/xml")
    
    except ET.ParseError as e:
        logger.error(f"XML parsing failed: {str(e)}")
        raise HTTPException(status_code=400, detail=f"XML parsing failed: {str(e)}")
    except Exception as e:
        logger.error(f"Event processing failed: {str(e)}")
        raise HTTPException(status_code=400, detail=f"Event processing failed: {str(e)}")

@app.get("/test-route")
async def test_route():
    return {"message": "Test route works!"}

@app.get("/cache-test.html")
async def cache_test_page():
    """缓存测试页面"""
    fp = os.path.join(PUBLIC_DIR, "cache-test.html")
    if os.path.exists(fp):
        resp = FileResponse(fp, media_type="text/html; charset=utf-8")
        resp.headers["Cache-Control"] = "no-store, no-cache, must-revalidate, proxy-revalidate, max-age=0"
        resp.headers["Pragma"] = "no-cache"
        resp.headers["Expires"] = "0"
        return resp
    return {"error": "cache-test.html not found"}

# 5) 显式HTML路由确保no-store
PUBLIC_DIR = os.path.join(os.path.dirname(__file__), "..", "static")

@app.get("/")
async def root_html():
    fp = os.path.join(PUBLIC_DIR, "index.html")
    resp = FileResponse(fp, media_type="text/html; charset=utf-8")
    resp.headers["Cache-Control"] = "no-store, no-cache, must-revalidate, proxy-revalidate, max-age=0"
    resp.headers["Pragma"] = "no-cache"
    resp.headers["Expires"] = "0"
    resp.headers["X-App-Version"] = APP_VERSION
    resp.headers["X-Content-Type"] = "HTML-Direct-Route"
    return resp

@app.get("/index.html")
async def index_html():
    return await root_html()

# 添加静态文件服务
from fastapi.staticfiles import StaticFiles
from fastapi.responses import FileResponse

app.mount("/static", StaticFiles(directory="static"), name="static")

@app.get("/dashboard")
async def dashboard():
    """权限控制仪表盘页面"""
    return FileResponse('static/dashboard.html')

@app.get("/test-permissions")
async def test_permissions():
    """权限系统测试页面"""
    return FileResponse('static/test-permissions.html')

@app.get("/__version")
def get_version():
    """版本检测端点 - 统一返回结构"""
    return JSONResponse({
        "version": APP_VERSION,
        "buildTime": os.getenv("BUILD_TIME", datetime.datetime.utcnow().isoformat()),
        "git": os.getenv("GIT_SHA", APP_VERSION)
    })

@app.get("/clear-cache")
async def clear_cache():
    """强制清除缓存并重新生成页面"""
    import time
    import hashlib
    from datetime import datetime
    
    # 生成新的版本号
    timestamp = str(int(time.time()))
    version_hash = hashlib.md5(f'{datetime.now().isoformat()}'.encode()).hexdigest()[:8]
    
    # 读取当前HTML
    with open('static/index.html', 'r', encoding='utf-8') as f:
        html = f.read()
    
    # 更新版本号
    import re
    html = re.sub(r'main\.293d4e25\.js\?v=[a-f0-9]{8}', f'main.293d4e25.js?v={version_hash}', html)
    html = re.sub(r'main\.f08f903d\.css\?v=[a-f0-9]{8}', f'main.f08f903d.css?v={version_hash}', html)
    html = re.sub(r'无缓存版[a-f0-9]{8}', f'无缓存版{version_hash}', html)
    
    # 写回文件
    with open('static/index.html', 'w', encoding='utf-8') as f:
        f.write(html)
    
    return {
        "message": "缓存已清理",
        "new_version": version_hash,
        "timestamp": timestamp,
        "clear_instructions": [
            "1. 关闭企业微信应用",
            "2. 等待10秒",  
            "3. 重新打开企业微信应用",
            "4. 如果仍有缓存，手动刷新页面"
        ]
    }

if __name__ == "__main__":
    import uvicorn
    logger.info(f"Starting {settings.APP_NAME} on port 8000")
    uvicorn.run(
        "app.main:app",
        host="127.0.0.1",
        port=8000,
        reload=settings.DEBUG,
        log_level=settings.LOG_LEVEL.lower()
    )

# === injected:middleware-force-version ===

@app.middleware("http")
async def force_versioned_path_and_cache_headers(request: Request, call_next):
    try:
        p = request.url.path
        
        if is_html_nav(request):
            m = re.match(r"^/v/([^/]+)(/.*)?$", p)
            if not m:
                # 非版本化路径，需要重定向到版本化路径
                scheme, netloc = request.url.scheme, request.url.netloc
                q = dict(request.query_params)
                new_path = (f"{VERSION_PREFIX}" + (p if p.startswith("/") else f"/{p}")).replace("//","/")
                new_url = urlunparse((scheme, netloc, new_path, "", urlencode(q, doseq=True), ""))
                resp = RedirectResponse(new_url, status_code=302)
                resp.headers["Cache-Control"] = "no-store, no-cache, must-revalidate, proxy-revalidate, max-age=0"
                resp.headers["Pragma"] = "no-cache"
                resp.headers["Expires"] = "0"
                if is_wework(request):
                    resp.headers["Clear-Site-Data"] = '"cache", "storage"'
                return resp
            elif m.group(1) != APP_VERSION:
                # 版本化路径但版本不匹配，需要重定向到正确版本
                rest = m.group(2) or "/"
                scheme, netloc = request.url.scheme, request.url.netloc
                q = dict(request.query_params)
                new_path = f"{VERSION_PREFIX}{rest}"
                new_url = urlunparse((scheme, netloc, new_path, "", urlencode(q, doseq=True), ""))
                resp = RedirectResponse(new_url, status_code=302)
                resp.headers["Cache-Control"] = "no-store, no-cache, must-revalidate, proxy-revalidate, max-age=0"
                resp.headers["Pragma"] = "no-cache"
                resp.headers["Expires"] = "0"
                if is_wework(request):
                    resp.headers["Clear-Site-Data"] = '"cache", "storage"'
                return resp
            # else: 正确的版本化路径，继续处理

        resp = await call_next(request)

        if is_html_nav(request):
            resp.headers["Cache-Control"] = "no-store, no-cache, must-revalidate, proxy-revalidate, max-age=0"
            resp.headers["Pragma"] = "no-cache"
            resp.headers["Expires"] = "0"
            if is_wework(request):
                resp.headers.setdefault("Clear-Site-Data", '"cache", "storage"')
        else:
            path = request.url.path
            if (path.startswith("/static/") or path.startswith("/assets/")) and (path.endswith(".js") or path.endswith(".css")):
                resp.headers["Cache-Control"] = "public, max-age=31536000, immutable"

        return resp
    except Exception:
        r = Response("Internal Error", status_code=500)
        r.headers["Cache-Control"] = "no-store"
        return r



# === injected:versioned-index ===

@app.get("/v/{ver}/")
@app.head("/v/{ver}/")
@app.get("/v/{ver}/{path:path}")
@app.head("/v/{ver}/{path:path}")
async def versioned_index(ver: str, path: str = ""):
    fp = INDEX_FILE
    if not fp.exists():
        return Response("index.html not found", status_code=404)
    resp = FileResponse(str(fp), media_type="text/html; charset=utf-8")
    resp.headers["Cache-Control"] = "no-store, no-cache, must-revalidate, proxy-revalidate, max-age=0"
    resp.headers["Pragma"] = "no-cache"
    resp.headers["Expires"] = "0"
    return resp



# === injected:launch-route ===

@app.get("/launch")
def launch():
    url = f"{VERSION_PREFIX}/"
    resp = RedirectResponse(url, status_code=302)
    resp.headers["Cache-Control"] = "no-store"
    return resp
<|MERGE_RESOLUTION|>--- conflicted
+++ resolved
@@ -68,11 +68,7 @@
 
 from fastapi import FastAPI, Query, HTTPException, Response, Request
 from fastapi.middleware.cors import CORSMiddleware
-<<<<<<< HEAD
-from fastapi.staticfiles import StaticFiles
-=======
 from fastapi.responses import JSONResponse, RedirectResponse, FileResponse
->>>>>>> 65763442
 from pydantic import ValidationError
 from Crypto.Cipher import AES
 from starlette.requests import Request as StarletteRequest
@@ -109,10 +105,6 @@
 from app.api.v1.api import api_router
 from app.auth_routes import router as auth_router
 from app.admin_routes import router as admin_router
-<<<<<<< HEAD
-from app.admin_management import router as admin_management_router
-=======
->>>>>>> 65763442
 from app.core.config import settings
 from app.core.logging import setup_logging
 from app.core.exceptions import (
@@ -157,35 +149,6 @@
 app.include_router(api_router, prefix=settings.API_V1_STR)
 app.include_router(auth_router)
 app.include_router(admin_router)
-<<<<<<< HEAD
-app.include_router(admin_management_router)
-
-# 配置静态文件服务 (必须在所有API路由之后)
-static_dir = os.path.join(os.path.dirname(__file__), "..", "static")
-if os.path.exists(static_dir):
-    app.mount("/static", StaticFiles(directory=static_dir), name="static")
-    # 为SPA应用提供fallback路由
-    from fastapi.responses import FileResponse
-    
-    @app.get("/{full_path:path}")
-    async def serve_spa(full_path: str):
-        # 排除API路径和特殊路径
-        if full_path.startswith("api/") or full_path.startswith("auth/") or full_path.startswith("admin/") or full_path == "user-management":
-            raise HTTPException(status_code=404, detail="Not found")
-        
-        # 检查静态文件是否存在
-        file_path = os.path.join(static_dir, full_path)
-        if os.path.isfile(file_path):
-            return FileResponse(file_path)
-        
-        # 否则返回index.html (SPA fallback)
-        index_path = os.path.join(static_dir, "index.html")
-        if os.path.exists(index_path):
-            return FileResponse(index_path)
-        
-        raise HTTPException(status_code=404, detail="Not found")
-=======
->>>>>>> 65763442
 
 # 企业微信配置
 WECOM_TOKEN = os.getenv("WECOM_TOKEN", "")
